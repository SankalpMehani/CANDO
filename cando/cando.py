--- conflicted
+++ resolved
@@ -24,15 +24,12 @@
 from sklearn.model_selection import train_test_split
 from scipy.spatial.distance import squareform, cdist
 from scipy import stats
-<<<<<<< HEAD
 import shutil # change1
-=======
 from scipy.stats import hypergeom
 
 import sqlite3, json
 from sqlalchemy import create_engine
 import polars as pl
->>>>>>> 5b70e663
 
 class Protein(object):
     """!
@@ -479,10 +476,7 @@
                 print('>> Matrix({}, convert_to_tsv=True)'.format(matrix))
                 quit()
             print('Reading signatures from matrix...')
-<<<<<<< HEAD
-
-            with open(matrix, 'r', encoding="utf8") as m_f:
-=======
+
             '''
             # SQLite approach to saving signatures
             # Need to update other functions to account for the sigs not being in the Compound objects
@@ -524,8 +518,7 @@
                         d_sig = {}
                 del df_sigs, d_sigs, d_temp
             '''
-            with open(matrix, 'r') as m_f:
->>>>>>> 5b70e663
+            with open(matrix, 'r', encoding="utf8") as m_f:
                 m_lines = m_f.readlines()
                 if self.protein_set:
                     print('Editing signatures according to proteins in {}...'.format(self.protein_set))
@@ -4931,15 +4924,9 @@
         '''
         sorted_x = sorted(a_dct.items(), key=operator.itemgetter(1), reverse=True)
         if save:
-<<<<<<< HEAD
             fo = open(save, 'w', encoding="utf8")
             print("Saving the {} highest predicted indications...\n".format(topX))
             fo.write("rank\tscore\tadr_id\tadverse_reaction\n")
-=======
-            fo = open(save, 'w')
-            print("Saving the {} highest predicted ADRs...\n".format(topX))
-            fo.write("rank\tscore\tadr_id\tadr\n")
->>>>>>> 5b70e663
         else:
             print("Printing the {} highest predicted ADRs...\n".format(topX))
             print("rank\tscore\tadr_id    \tadr_name")
@@ -6621,28 +6608,12 @@
     print() 
 
     # Proteins
-<<<<<<< HEAD
-    if org=='all':
-        for o in orgs[1:]:
-            if o=='test' or o=='tutorial':
-                continue
-            url = 'http://protinfo.compbio.buffalo.edu/cando/data/v2.2+/prots/{}-coach.tsv'.format(o)
-            dl_file(url, '{}/prots/{}-coach.tsv'.format(pre,o))
-            url = 'http://protinfo.compbio.buffalo.edu/cando/data/v2.2+/prots/{}-metadata.tsv'.format(o)
-            dl_file(url, '{}/prots/{}-metadata.tsv'.format(pre,o))
-    else:
-        url = 'http://protinfo.compbio.buffalo.edu/cando/data/v2.2+/prots/{}-coach.tsv'.format(org)
-        dl_file(url, '{}/prots/{}-coach.tsv'.format(pre,org))
-        url = 'http://protinfo.compbio.buffalo.edu/cando/data/v2.2+/prots/{}-metadata.tsv'.format(org)
-        dl_file(url, '{}/prots/{}-metadata.tsv'.format(pre,org))
-=======
     print(f"Downloading {org} protein library data...")
     print(f"Files will be downloaded to: {pre + '/prots/'}")
     print(f"{org}-coach.tsv")
     url = f'http://protinfo.compbio.buffalo.edu/cando/data/v2.2+/prots/{org}-coach.tsv'
     dl_file(url, f'{pre}/prots/{org}-coach.tsv')
     print() 
->>>>>>> 5b70e663
 
     # Matrices
     print(f"Downloading matrix for {v} compound library, {cmpd_set} sublibrary, {org} protein library, {fp} fingerprint method, {vect} vector type, {dist} distance, and {i_score} interaction score...")
